--- conflicted
+++ resolved
@@ -496,64 +496,6 @@
         assert params_path.is_file()
 
 
-<<<<<<< HEAD
-@pytest.mark.usefixtures("chdir_to_dummy_project", "patch_log")
-def test_list_pipelines(
-    fake_project_cli, fake_metadata, yaml_dump_mock, pipelines_dict
-):
-    result = CliRunner().invoke(
-        fake_project_cli, ["pipeline", "list"], obj=fake_metadata
-    )
-
-    assert not result.exit_code
-    yaml_dump_mock.assert_called_once_with(sorted(pipelines_dict.keys()))
-
-
-@pytest.mark.usefixtures("chdir_to_dummy_project", "patch_log")
-class TestPipelineDescribeCommand:
-    @pytest.mark.parametrize("pipeline_name", ["de", "ds", "dp", "__default__"])
-    def test_describe_pipeline(
-        self,
-        fake_project_cli,
-        fake_metadata,
-        yaml_dump_mock,
-        pipeline_name,
-        pipelines_dict,
-    ):
-        result = CliRunner().invoke(
-            fake_project_cli, ["pipeline", "describe", pipeline_name], obj=fake_metadata
-        )
-
-        assert not result.exit_code
-        expected_dict = {"Nodes": pipelines_dict[pipeline_name]}
-        yaml_dump_mock.assert_called_once_with(expected_dict)
-
-    def test_not_found_pipeline(self, fake_project_cli, fake_metadata):
-        result = CliRunner().invoke(
-            fake_project_cli, ["pipeline", "describe", "missing"], obj=fake_metadata
-        )
-
-        assert result.exit_code
-        expected_output = (
-            "Error: `missing` pipeline not found. Existing pipelines: "
-            "[__default__, de, dp, ds]\n"
-        )
-        assert expected_output in result.output
-
-    def test_describe_pipeline_default(
-        self, fake_project_cli, fake_metadata, yaml_dump_mock, pipelines_dict
-    ):
-        result = CliRunner().invoke(
-            fake_project_cli, ["pipeline", "describe"], obj=fake_metadata
-        )
-
-        assert not result.exit_code
-        expected_dict = {"Nodes": pipelines_dict["__default__"]}
-        yaml_dump_mock.assert_called_once_with(expected_dict)
-
-
-=======
->>>>>>> 9208aed9
 class TestSyncDirs:
     @pytest.fixture(autouse=True)
     def mock_click(self, mocker):
