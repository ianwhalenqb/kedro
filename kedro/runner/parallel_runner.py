--- conflicted
+++ resolved
@@ -60,11 +60,7 @@
             # Checks if the error is due to serialisation or not
             try:
                 pickle.dumps(data)
-<<<<<<< HEAD
-            except Exception as exc:  # SKIP_IF_NO_SPARK, pylint: disable=redefined-outer-name
-=======
             except Exception as serialisation_exc:  # SKIP_IF_NO_SPARK
->>>>>>> 29fa81a4
                 raise DataSetError(
                     f"{str(data.__class__)} cannot be serialized. ParallelRunner "
                     "implicit memory datasets can only be used with serializable data"
