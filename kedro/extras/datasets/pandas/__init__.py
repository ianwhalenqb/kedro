--- conflicted
+++ resolved
@@ -49,13 +49,9 @@
 with suppress(ImportError):
     from .excel_dataset import ExcelDataSet
 with suppress(ImportError):
-<<<<<<< HEAD
     from .appendable_excel_dataset import AppendableExcelDataSet
 with suppress(ImportError):
     from .feather_dataset import FeatherDataSet
-=======
-    from .feather_dataset import FeatherDataSet  # NOQA
->>>>>>> b9a04e6e
 with suppress(ImportError):
     from .gbq_dataset import GBQTableDataSet
 with suppress(ImportError):
@@ -65,10 +61,6 @@
 with suppress(ImportError):
     from .parquet_dataset import ParquetDataSet
 with suppress(ImportError):
-<<<<<<< HEAD
     from .sql_dataset import SQLQueryDataSet, SQLTableDataSet
-=======
-    from .sql_dataset import SQLQueryDataSet, SQLTableDataSet  # NOQA
 with suppress(ImportError):
-    from .xml_dataset import XMLDataSet  # NOQA
->>>>>>> b9a04e6e
+    from .xml_dataset import XMLDataSet